--- conflicted
+++ resolved
@@ -254,11 +254,7 @@
             }
 
             // then pass to CoreManagers
-<<<<<<< HEAD
-            svr.registry()->configure_from_file(args["--config"].asString());
-=======
-            svr->mgrs()->configure_from_file(args["--config"].asString());
->>>>>>> 4b37fe1f
+            svr->registry()->configure_from_file(args["--config"].asString());
 
         } catch (std::runtime_error &e) {
             logger->error("configuration error: {}", e.what());
@@ -336,13 +332,8 @@
             input_stream->config_set("bpf", bpf);
             input_stream->config_set("host_spec", host_spec);
 
-<<<<<<< HEAD
-            auto input_manager = svr.registry()->input_manager();
-            auto handler_manager = svr.registry()->handler_manager();
-=======
-            auto input_manager = svr->mgrs()->input_manager();
-            auto handler_manager = svr->mgrs()->handler_manager();
->>>>>>> 4b37fe1f
+            auto input_manager = svr->registry()->input_manager();
+            auto handler_manager = svr->registry()->handler_manager();
 
             input_stream->start();
             input_manager->module_add(std::move(input_stream));
