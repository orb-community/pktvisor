--- conflicted
+++ resolved
@@ -485,23 +485,6 @@
         _counters.total += other._counters.total;
         _counters.filtered += other._counters.filtered;
     }
-
-<<<<<<< HEAD
-    _counters.filtered += other._counters.filtered;
-=======
-    if (group_enabled(group::DnsMetrics::DnsTransactions)) {
-        _counters.xacts_total += other._counters.xacts_total;
-        _counters.xacts_in += other._counters.xacts_in;
-        _counters.xacts_out += other._counters.xacts_out;
-        _counters.xacts_timed_out += other._counters.xacts_timed_out;
-
-        _dnsXactFromTimeUs.merge(other._dnsXactFromTimeUs);
-        _dnsXactToTimeUs.merge(other._dnsXactToTimeUs);
-        _dnsXactRatio.merge(other._dnsXactRatio);
-        _dns_slowXactIn.merge(other._dns_slowXactIn);
-        _dns_slowXactOut.merge(other._dns_slowXactOut);
-    }
->>>>>>> 30b6da28
 
     if (group_enabled(group::DnsMetrics::Cardinality)) {
         _dns_qnameCard.merge(other._dns_qnameCard);
