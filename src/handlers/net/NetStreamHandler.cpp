--- conflicted
+++ resolved
@@ -143,11 +143,7 @@
     std::shared_lock r_lock(other._mutex);
     std::unique_lock w_lock(_mutex);
 
-<<<<<<< HEAD
     if (group_enabled(group::NetMetrics::Counters)) {
-=======
-    if ((*_groups)[group::NetMetrics::Counters]) {
->>>>>>> 7f04f10c
         _counters.UDP += other._counters.UDP;
         _counters.TCP += other._counters.TCP;
         _counters.OtherL4 += other._counters.OtherL4;
@@ -157,28 +153,16 @@
         _counters.total_out += other._counters.total_out;
     }
 
-<<<<<<< HEAD
     if (group_enabled(group::NetMetrics::Cardinality)) {
-=======
-    if ((*_groups)[group::NetMetrics::Cardinality]) {
->>>>>>> 7f04f10c
         _srcIPCard.merge(other._srcIPCard);
         _dstIPCard.merge(other._dstIPCard);
     }
 
-<<<<<<< HEAD
     if (group_enabled(group::NetMetrics::TopIps)) {
         _topIPv4.merge(other._topIPv4);
         _topIPv6.merge(other._topIPv6);
     }
     if (group_enabled(group::NetMetrics::TopGeo)) {
-=======
-    if ((*_groups)[group::NetMetrics::TopIps]) {
-        _topIPv4.merge(other._topIPv4);
-        _topIPv6.merge(other._topIPv6);
-    }
-    if ((*_groups)[group::NetMetrics::TopGeo]) {
->>>>>>> 7f04f10c
         _topGeoLoc.merge(other._topGeoLoc);
         _topASN.merge(other._topASN);
     }
@@ -200,11 +184,7 @@
 
     std::shared_lock r_lock(_mutex);
 
-<<<<<<< HEAD
     if (group_enabled(group::NetMetrics::Counters)) {
-=======
-    if ((*_groups)[group::NetMetrics::Counters]) {
->>>>>>> 7f04f10c
         _counters.UDP.to_prometheus(out, add_labels);
         _counters.TCP.to_prometheus(out, add_labels);
         _counters.OtherL4.to_prometheus(out, add_labels);
@@ -214,29 +194,17 @@
         _counters.total_out.to_prometheus(out, add_labels);
     }
 
-<<<<<<< HEAD
     if (group_enabled(group::NetMetrics::Cardinality)) {
-=======
-    if ((*_groups)[group::NetMetrics::Cardinality]) {
->>>>>>> 7f04f10c
         _srcIPCard.to_prometheus(out, add_labels);
         _dstIPCard.to_prometheus(out, add_labels);
     }
 
-<<<<<<< HEAD
     if (group_enabled(group::NetMetrics::TopIps)) {
-=======
-    if ((*_groups)[group::NetMetrics::TopIps]) {
->>>>>>> 7f04f10c
         _topIPv4.to_prometheus(out, add_labels, [](const uint32_t &val) { return pcpp::IPv4Address(val).toString(); });
         _topIPv6.to_prometheus(out, add_labels);
     }
 
-<<<<<<< HEAD
     if (group_enabled(group::NetMetrics::TopGeo)) {
-=======
-    if ((*_groups)[group::NetMetrics::TopGeo]) {
->>>>>>> 7f04f10c
         _topGeoLoc.to_prometheus(out, add_labels);
         _topASN.to_prometheus(out, add_labels);
     }
@@ -260,11 +228,7 @@
 
     std::shared_lock r_lock(_mutex);
 
-<<<<<<< HEAD
     if (group_enabled(group::NetMetrics::Counters)) {
-=======
-    if ((*_groups)[group::NetMetrics::Counters]) {
->>>>>>> 7f04f10c
         _counters.UDP.to_json(j);
         _counters.TCP.to_json(j);
         _counters.OtherL4.to_json(j);
@@ -274,29 +238,17 @@
         _counters.total_out.to_json(j);
     }
 
-<<<<<<< HEAD
     if (group_enabled(group::NetMetrics::Cardinality)) {
-=======
-    if ((*_groups)[group::NetMetrics::Cardinality]) {
->>>>>>> 7f04f10c
         _srcIPCard.to_json(j);
         _dstIPCard.to_json(j);
     }
 
-<<<<<<< HEAD
     if (group_enabled(group::NetMetrics::TopIps)) {
-=======
-    if ((*_groups)[group::NetMetrics::TopIps]) {
->>>>>>> 7f04f10c
         _topIPv4.to_json(j, [](const uint32_t &val) { return pcpp::IPv4Address(val).toString(); });
         _topIPv6.to_json(j);
     }
 
-<<<<<<< HEAD
     if (group_enabled(group::NetMetrics::TopGeo)) {
-=======
-    if ((*_groups)[group::NetMetrics::TopGeo]) {
->>>>>>> 7f04f10c
         _topGeoLoc.to_json(j);
         _topASN.to_json(j);
     }
@@ -477,11 +429,7 @@
         break;
     }
 
-<<<<<<< HEAD
     if (group_enabled(group::NetMetrics::Counters)) {
-=======
-    if ((*_groups)[group::NetMetrics::Counters]) {
->>>>>>> 7f04f10c
         switch (dir) {
         case PacketDirection::fromHost:
             ++_counters.total_out;
@@ -533,11 +481,7 @@
         break;
     }
 
-<<<<<<< HEAD
     if (group_enabled(group::NetMetrics::Counters)) {
-=======
-    if ((*_groups)[group::NetMetrics::Counters]) {
->>>>>>> 7f04f10c
         switch (dir) {
         case PacketDirection::fromHost:
             ++_counters.total_out;
@@ -577,15 +521,9 @@
     struct sockaddr_in6 sa6;
 
     if (!is_ipv6 && ipv4_in.isValid()) {
-<<<<<<< HEAD
         group_enabled(group::NetMetrics::Cardinality) ? _srcIPCard.update(ipv4_in.toInt()) : void();
         group_enabled(group::NetMetrics::TopIps) ? _topIPv4.update(ipv4_in.toInt()) : void();
         if (geo::enabled() && group_enabled(group::NetMetrics::TopGeo)) {
-=======
-        (*_groups)[group::NetMetrics::Cardinality] ? _srcIPCard.update(ipv4_in.toInt()) : void();
-        (*_groups)[group::NetMetrics::TopIps] ? _topIPv4.update(ipv4_in.toInt()) : void();
-        if (geo::enabled() && (*_groups)[group::NetMetrics::TopGeo]) {
->>>>>>> 7f04f10c
             if (IPv4tosockaddr(ipv4_in, &sa4)) {
                 if (geo::GeoIP().enabled()) {
                     _topGeoLoc.update(geo::GeoIP().getGeoLocString(reinterpret_cast<struct sockaddr *>(&sa4)));
@@ -596,15 +534,9 @@
             }
         }
     } else if (is_ipv6 && ipv6_in.isValid()) {
-<<<<<<< HEAD
         group_enabled(group::NetMetrics::Cardinality) ? _srcIPCard.update(reinterpret_cast<const void *>(ipv6_in.toBytes()), 16) : void();
         group_enabled(group::NetMetrics::TopIps) ? _topIPv6.update(ipv6_in.toString()) : void();
         if (geo::enabled() && group_enabled(group::NetMetrics::TopGeo)) {
-=======
-        (*_groups)[group::NetMetrics::Cardinality] ? _srcIPCard.update(reinterpret_cast<const void *>(ipv6_in.toBytes()), 16) : void();
-        (*_groups)[group::NetMetrics::TopIps] ? _topIPv6.update(ipv6_in.toString()) : void();
-        if (geo::enabled() && (*_groups)[group::NetMetrics::TopGeo]) {
->>>>>>> 7f04f10c
             if (IPv6tosockaddr(ipv6_in, &sa6)) {
                 if (geo::GeoIP().enabled()) {
                     _topGeoLoc.update(geo::GeoIP().getGeoLocString(reinterpret_cast<struct sockaddr *>(&sa6)));
@@ -617,15 +549,9 @@
     }
 
     if (!is_ipv6 && ipv4_out.isValid()) {
-<<<<<<< HEAD
         group_enabled(group::NetMetrics::Cardinality) ? _dstIPCard.update(ipv4_out.toInt()) : void();
         group_enabled(group::NetMetrics::TopIps) ? _topIPv4.update(ipv4_out.toInt()) : void();
         if (geo::enabled() && group_enabled(group::NetMetrics::TopGeo)) {
-=======
-        (*_groups)[group::NetMetrics::Cardinality] ? _dstIPCard.update(ipv4_out.toInt()) : void();
-        (*_groups)[group::NetMetrics::TopIps] ? _topIPv4.update(ipv4_out.toInt()) : void();
-        if (geo::enabled() && (*_groups)[group::NetMetrics::TopGeo]) {
->>>>>>> 7f04f10c
             if (IPv4tosockaddr(ipv4_out, &sa4)) {
                 if (geo::GeoIP().enabled()) {
                     _topGeoLoc.update(geo::GeoIP().getGeoLocString(reinterpret_cast<struct sockaddr *>(&sa4)));
@@ -636,15 +562,9 @@
             }
         }
     } else if (is_ipv6 && ipv6_out.isValid()) {
-<<<<<<< HEAD
         group_enabled(group::NetMetrics::Cardinality) ? _dstIPCard.update(reinterpret_cast<const void *>(ipv6_out.toBytes()), 16) : void();
         group_enabled(group::NetMetrics::TopIps) ? _topIPv6.update(ipv6_out.toString()) : void();
         if (geo::enabled() && group_enabled(group::NetMetrics::TopGeo)) {
-=======
-        (*_groups)[group::NetMetrics::Cardinality] ? _dstIPCard.update(reinterpret_cast<const void *>(ipv6_out.toBytes()), 16) : void();
-        (*_groups)[group::NetMetrics::TopIps] ? _topIPv6.update(ipv6_out.toString()) : void();
-        if (geo::enabled() && (*_groups)[group::NetMetrics::TopGeo]) {
->>>>>>> 7f04f10c
             if (IPv6tosockaddr(ipv6_out, &sa6)) {
                 if (geo::GeoIP().enabled()) {
                     _topGeoLoc.update(geo::GeoIP().getGeoLocString(reinterpret_cast<struct sockaddr *>(&sa6)));
