--- conflicted
+++ resolved
@@ -140,21 +140,11 @@
     _metrics->process_dnstap(payload, size);
 }
 
-<<<<<<< HEAD
-=======
-void NetStreamHandler::process_udp_packet_cb(pcpp::Packet &payload, PacketDirection dir, pcpp::ProtocolType l3, [[maybe_unused]] uint32_t flowkey, timespec stamp)
-{
-    if (!_filtering(payload, dir, stamp)) {
-        _metrics->process_packet(payload, dir, l3, pcpp::UDP, stamp);
-    }
-}
-
 static inline bool begins_with(std::string_view str, std::string_view prefix)
 {
     return str.size() >= prefix.size() && 0 == str.compare(0, prefix.size(), prefix);
 }
 
->>>>>>> 431376cc
 bool NetStreamHandler::_filtering(pcpp::Packet &payload, PacketDirection dir, timespec stamp)
 {
     if (_f_enabled[Filters::GeoLocPrefix] || _f_enabled[Filters::GeoLocNotFound]) {
