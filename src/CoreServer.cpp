/* This Source Code Form is subject to the terms of the Mozilla Public
 * License, v. 2.0. If a copy of the MPL was not distributed with this
 * file, You can obtain one at https://mozilla.org/MPL/2.0/. */

#include "CoreServer.h"
#include "Metrics.h"
#include "visor_config.h"
#include <chrono>
#include <spdlog/sinks/stdout_color_sinks.h>
#include <spdlog/spdlog.h>
#include <spdlog/stopwatch.h>
#include <vector>

<<<<<<< HEAD
namespace visor {

CoreServer::CoreServer(bool read_only, const PrometheusConfig &prom_config)
    : _svr(read_only)
    , _mgrs(&_svr)
=======
visor::CoreServer::CoreServer(std::shared_ptr<spdlog::logger> logger, const HttpConfig &http_config, const PrometheusConfig &prom_config)
    : _svr(http_config)
    , _logger(logger)
>>>>>>> 4e313f12
    , _start_time(std::chrono::system_clock::now())
{

    _logger = spdlog::get("visor");
    if (!_logger) {
        _logger = spdlog::stderr_color_mt("visor");
    }

    _setup_routes(prom_config);

    if (!prom_config.instance.empty()) {
        Metric::add_base_label("instance", prom_config.instance);
    }
}

void CoreServer::start(const std::string &host, int port)
{
    if (!_svr.bind_to_port(host.c_str(), port)) {
        throw std::runtime_error("unable to bind to " + host + ":" + std::to_string(port));
    }
    _logger->info("web server listening on {}:{}", host, port);
    if (!_svr.listen_after_bind()) {
        throw std::runtime_error("error during listen");
    }
}

void CoreServer::stop()
{
    _svr.stop();
}

CoreServer::~CoreServer()
{
    stop();
}

void CoreServer::_setup_routes(const PrometheusConfig &prom_config)
{

    _logger->info("Initialize server control plane");

    // Stop the server
    _svr.Delete(
        "/api/v1/server", [&]([[maybe_unused]] const httplib::Request &req, [[maybe_unused]] httplib::Response &res) {
            stop();
        });

    // General metrics retriever
    _svr.Get("/api/v1/metrics/app", [&]([[maybe_unused]] const httplib::Request &req, httplib::Response &res) {
        json j;
        try {
            j["app"]["version"] = VISOR_VERSION_NUM;
            j["app"]["up_time_min"] = float(std::chrono::duration_cast<std::chrono::seconds>(std::chrono::system_clock::now() - _start_time).count()) / 60;
            res.set_content(j.dump(), "text/json");
        } catch (const std::exception &e) {
            res.status = 500;
            j["error"] = e.what();
            res.set_content(j.dump(), "text/json");
        }
    });
    // DEPRECATED
    _svr.Get("/api/v1/metrics/rates", [&]([[maybe_unused]] const httplib::Request &req, httplib::Response &res) {
        json j;
        try {
            // just backwards compatibility
            j["packets"]["in"] = 0;
            j["packets"]["out"] = 0;
            j["warning"] = "deprecated: use 'live' data from /api/v1/metrics/bucket/0 instead";
            res.set_content(j.dump(), "text/json");
        } catch (const std::exception &e) {
            res.status = 500;
            j["error"] = e.what();
            res.set_content(j.dump(), "text/json");
        }
    });
    _svr.Get(R"(/api/v1/metrics/bucket/(\d+))", [&](const httplib::Request &req, httplib::Response &res) {
        json j;
        bool bc_period{false};
        try {
            uint64_t period(std::stol(req.matches[1]));
            auto [handler_modules, hm_lock] = _mgrs.handler_manager()->module_get_all_locked();
            for (auto &[name, mod] : handler_modules) {
                auto hmod = dynamic_cast<StreamHandler *>(mod.get());
                // TODO need to add policy name, break backwards compatible since multiple otherwise policies will overwrite
                if (hmod) {
                    spdlog::stopwatch sw;
                    hmod->window_json(j, period, false);
                    // hoist up the first "period" we see for backwards compatibility with 3.0.x
                    if (!bc_period && j["1m"][hmod->schema_key()].contains("period")) {
                        j["1m"]["period"] = j["1m"][hmod->schema_key()]["period"];
                        bc_period = true;
                    }
                    _logger->debug("{} elapsed time: {}", hmod->name(), sw);
                }
            }
            res.set_content(j.dump(), "text/json");
        } catch (const std::exception &e) {
            res.status = 500;
            j["error"] = e.what();
            res.set_content(j.dump(), "text/json");
        }
    });
    _svr.Get(R"(/api/v1/metrics/window/(\d+))", [&](const httplib::Request &req, httplib::Response &res) {
        json j;
        try {
            uint64_t period(std::stol(req.matches[1]));
            auto [handler_modules, hm_lock] = _mgrs.handler_manager()->module_get_all_locked();
            for (auto &[name, mod] : handler_modules) {
                auto hmod = dynamic_cast<StreamHandler *>(mod.get());
                // TODO need to add policy name, break backwards compatible since multiple otherwise policies will overwrite
                if (hmod) {
                    spdlog::stopwatch sw;
                    hmod->window_json(j, period, true);
                    _logger->debug("{} elapsed time: {}", hmod->name(), sw);
                }
            }
            res.set_content(j.dump(), "text/json");
        } catch (const std::exception &e) {
            res.status = 500;
            res.set_content(e.what(), "text/plain");
        }
    });
    _svr.Get(R"(/api/v1/taps)", [&]([[maybe_unused]] const httplib::Request &req, httplib::Response &res) {
        json j;
        try {
            auto [handler_modules, hm_lock] = _mgrs.tap_manager()->module_get_all_locked();
            for (auto &[name, mod] : handler_modules) {
                auto tmod = dynamic_cast<Tap *>(mod.get());
                if (tmod) {
                    tmod->info_json(j[tmod->name()]);
                }
            }
            res.set_content(j.dump(), "text/json");
        } catch (const std::exception &e) {
            res.status = 500;
            res.set_content(e.what(), "text/plain");
        }
    });
    if (!prom_config.path.empty()) {
        _logger->info("enabling prometheus metrics on: {}", prom_config.path);
        _svr.Get(prom_config.path.c_str(), [&]([[maybe_unused]] const httplib::Request &req, httplib::Response &res) {
            std::stringstream output;
            try {
                auto [handler_modules, hm_lock] = _mgrs.handler_manager()->module_get_all_locked();
                for (auto &[name, mod] : handler_modules) {
                    auto hmod = dynamic_cast<StreamHandler *>(mod.get());
                    if (hmod) {
                        spdlog::stopwatch sw;
                        hmod->window_prometheus(output);
                        _logger->debug("{} elapsed time: {}", hmod->name(), sw);
                    }
                }
                res.set_content(output.str(), "text/plain");
            } catch (const std::exception &e) {
                res.status = 500;
                res.set_content(e.what(), "text/plain");
            }
        });
    }
}

}<|MERGE_RESOLUTION|>--- conflicted
+++ resolved
@@ -11,17 +11,12 @@
 #include <spdlog/stopwatch.h>
 #include <vector>
 
-<<<<<<< HEAD
 namespace visor {
 
-CoreServer::CoreServer(bool read_only, const PrometheusConfig &prom_config)
-    : _svr(read_only)
-    , _mgrs(&_svr)
-=======
 visor::CoreServer::CoreServer(std::shared_ptr<spdlog::logger> logger, const HttpConfig &http_config, const PrometheusConfig &prom_config)
     : _svr(http_config)
+    , _mgrs(&_svr)
     , _logger(logger)
->>>>>>> 4e313f12
     , _start_time(std::chrono::system_clock::now())
 {
 
