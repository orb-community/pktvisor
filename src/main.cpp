#include <iostream>

#include <IPv4Layer.h>
#include <IPv6Layer.h>
#include <PacketUtils.h>
#include <PcapFileDevice.h>
#include <PcapLiveDeviceList.h>
#include <SystemUtils.h>
#include <UdpLayer.h>
#include <IpUtils.h>

// we keep http server thread count low because we don't need high concurrency
// and we want to limit lock contention on data structures
#define CPPHTTPLIB_THREAD_POOL_COUNT 3
#include <cpp-httplib/httplib.h>
#include <docopt/docopt.h>

#include "metrics.h"
#include "pktvisor.h"
#include "querypairmgr.h"
#include "tcpsession.h"
#include "utils.h"
#include "config.h"

static const char USAGE[] =
    R"(pktvisord.
    Usage:
<<<<<<< HEAD
      pktvisord [-b BPF] [-p PORT] [-H HOSTSPEC] [--periods P] [--geo-city FILE] [--geo-asn FILE] TARGET
=======
      pktvisord [-b BPF] [-p PORT] [-H HOSTSPEC] [--periods P] [--summary] TARGET
>>>>>>> 8ea0d0f6
      pktvisord (-h | --help)
      pktvisord --version

    pktvisord will summarize your packet streams.

    TARGET is either a network interface, an IP address (4 or 6) or a pcap file (ending in .pcap or .cap)

    Options:
      -p PORT          Run metrics webserver on the given localhost port [default: 10853]
      -b BPF           Filter packets using the given BPF string
      --geo-city FILE  GeoLite2 City database to use for IP to Geo mapping (if enabled)
      --geo-asn FILE   GeoLite2 ASN database to use for IP to ASN mapping (if enabled)
      --periods P      Hold this many 60 second time periods of history in memory [default: 5]
      --summary        Instead of a time window with P periods, summarize all packets into one bucket for entire time period.
                       Useful for executive summary of (and applicable only to) a pcap file. [default: false]
      -H HOSTSPEC      Specify subnets (comma separated) to consider HOST, in CIDR form. In live capture this /may/ be detected automatically
                       from capture device but /must/ be specified for pcaps. Example: "10.0.1.0/24,10.0.2.1/32,2001:db8::/64"
                       Specifying this for live capture will append to any automatic detection.
      -h --help        Show this screen
      --version        Show version
)";

static std::unique_ptr<pktvisor::MetricsMgr> metricsManager;
static pktvisor::QueryResponsePairMgr dnsQueryPairManager;

static pktvisor::IPv4subnetList hostIPv4;
static pktvisor::IPv6subnetList hostIPv6;
typedef std::pair<pktvisor::TcpDnsReassembly *, bool> devCookie;

// got a full DNS wire message. called from all l3 and l4.
static void onGotDnsMessage(pcpp::DnsLayer *dnsLayer, pktvisor::Direction dir, pcpp::ProtocolType l3, pcpp::ProtocolType l4, uint32_t flowKey)
{
    assert(dnsLayer != nullptr);
    metricsManager->newDNSPacket(dnsLayer, dir, l3, l4);
    if (dnsLayer->getDnsHeader()->queryOrResponse == pktvisor::response) {
        auto xact = dnsQueryPairManager.maybeEndDnsTransaction(flowKey, dnsLayer->getDnsHeader()->transactionID);
        if (xact) {
            auto now = std::chrono::high_resolution_clock::now();
            metricsManager->newDNSXact(dnsLayer, dir, now - xact->queryStartTS);
        }
    } else {
        dnsQueryPairManager.startDnsTransaction(flowKey, dnsLayer->getDnsHeader()->transactionID);
    }
};

// called only for TCP, both IPv4 and 6
static void onGotTcpDnsMessage(pcpp::DnsLayer *dnsLayer, pktvisor::Direction dir, pcpp::ProtocolType l3, uint32_t flowKey)
{
    onGotDnsMessage(dnsLayer, dir, l3, pcpp::TCP, flowKey);
}

/**
 * The callback to be called when application is terminated by ctrl-c. Stops the endless while loop
 */
static void onApplicationInterrupted(void *cookie)
{
    std::cout << "stopping..." << std::endl;
    devCookie *dC = (devCookie *)cookie;
    dC->second = true;
}

/**
 * Called for live and pcap
 */
static void processRawPacket(pcpp::RawPacket *rawPacket, pktvisor::TcpDnsReassembly *tcpReassembly)
{

    pcpp::ProtocolType l3, l4;
    pcpp::Packet packet(rawPacket);
    l3 = (packet.isPacketOfType(pcpp::IPv4)) ? pcpp::IPv4 : pcpp::IPv6;
    l4 = (packet.isPacketOfType(pcpp::UDP)) ? pcpp::UDP : pcpp::TCP;
    // determine packet direction by matching source/dest ips
    // note the direction may be indeterminate!
    pktvisor::Direction dir = pktvisor::unknown;
    auto IP4layer = packet.getLayerOfType<pcpp::IPv4Layer>();
    auto IP6layer = packet.getLayerOfType<pcpp::IPv6Layer>();
    if (IP4layer) {
        for (auto &i : hostIPv4) {
            if (IP4layer->getDstIpAddress().matchSubnet(i.first, i.second)) {
                dir = pktvisor::toHost;
                break;
            } else if (IP4layer->getSrcIpAddress().matchSubnet(i.first, i.second)) {
                dir = pktvisor::fromHost;
                break;
            }
        }
    } else if (IP6layer) {
        for (auto &i : hostIPv6) {
            if (IP6layer->getDstIpAddress().matchSubnet(i.first, i.second)) {
                dir = pktvisor::toHost;
                break;
            } else if (IP6layer->getSrcIpAddress().matchSubnet(i.first, i.second)) {
                dir = pktvisor::fromHost;
                break;
            }
        }
    }
    metricsManager->newPacket(packet, dnsQueryPairManager, l4, dir, l3);
    if (packet.isPacketOfType(pcpp::UDP)) {
        pcpp::DnsLayer *dnsLayer = packet.getLayerOfType<pcpp::DnsLayer>();
        if (dnsLayer == nullptr) {
            // a UDP packet which wasn't DNS
            return;
        }
        onGotDnsMessage(dnsLayer, dir, l3, l4, pcpp::hash5Tuple(&packet));
    } else if (packet.isPacketOfType(pcpp::TCP)) {
        // get a pointer to the TCP reassembly instance and feed the packet arrived to it
        // we don't know yet if it's DNS, the reassembly manager figures that out
        tcpReassembly->getTcpReassembly()->reassemblePacket(rawPacket);
    } else {
        // unsupported layer3 protocol
    }
}

void openPcap(std::string fileName, pktvisor::TcpDnsReassembly &tcpReassembly, std::string bpfFilter = "")
{
    // open input file (pcap or pcapng file)
    pcpp::IFileReaderDevice *reader = pcpp::IFileReaderDevice::getReader(fileName.c_str());

    // try to open the file device
    if (!reader->open())
        throw std::runtime_error("Cannot open pcap/pcapng file");

    // set BPF filter if set by the user
    if (bpfFilter != "") {
        if (!reader->setFilter(bpfFilter))
            throw std::runtime_error("Cannot set BPF filter to pcap file");
    }

    // run in a loop that reads one packet from the file in each iteration and feeds it to the TCP reassembly instance
    pcpp::RawPacket rawPacket;
    // setup initial timestamp from first packet to initiate bucketing
    if (reader->getNextPacket(rawPacket)) {
        metricsManager->setInitialShiftTS(&rawPacket);
        processRawPacket(&rawPacket, &tcpReassembly);
    }
    while (reader->getNextPacket(rawPacket)) {
        processRawPacket(&rawPacket, &tcpReassembly);
    }

    // after all packets have been read - close the connections which are still opened
    tcpReassembly.getTcpReassembly()->closeAllConnections();

    // close the reader and free its memory
    reader->close();
    delete reader;
}

/**
 * packet capture callback - called whenever a packet arrives on the live device (in live device capturing mode)
 */
static bool onLivePacketArrives(pcpp::RawPacket *rawPacket, pcpp::PcapLiveDevice *dev, void *cookie)
{
    devCookie *dC = (devCookie *)cookie;
    processRawPacket(rawPacket, dC->first);
    // false means don't stop capturing after this callback runs
    // this is controlled by onApplicationInterrupted
    return dC->second;
}

void openIface(pcpp::PcapLiveDevice *dev, pktvisor::TcpDnsReassembly &tcpReassembly, std::string bpfFilter = "")
{

    pcpp::PcapLiveDevice::DeviceConfiguration config;
    /*
     * https://www.tcpdump.org/manpages/pcap.3pcap.html
       packet buffer timeout
        If, when capturing, packets are delivered as soon as they arrive, the application capturing the packets will be woken up for each packet as it arrives, and might have to make one or more calls to the operating system to fetch each packet.
        If, instead, packets are not delivered as soon as they arrive, but are delivered after a short delay (called a "packet buffer timeout"), more than one packet can be accumulated before the packets are delivered, so that a single wakeup would be done for multiple packets, and each set of calls made to the operating system would supply multiple packets, rather than a single packet. This reduces the per-packet CPU overhead if packets are arriving at a high rate, increasing the number of packets per second that can be captured.
        The packet buffer timeout is required so that an application won't wait for the operating system's capture buffer to fill up before packets are delivered; if packets are arriving slowly, that wait could take an arbitrarily long period of time.
        Not all platforms support a packet buffer timeout; on platforms that don't, the packet buffer timeout is ignored. A zero value for the timeout, on platforms that support a packet buffer timeout, will cause a read to wait forever to allow enough packets to arrive, with no timeout. A negative value is invalid; the result of setting the timeout to a negative value is unpredictable.
        NOTE: the packet buffer timeout cannot be used to cause calls that read packets to return within a limited period of time, because, on some platforms, the packet buffer timeout isn't supported, and, on other platforms, the timer doesn't start until at least one packet arrives. This means that the packet buffer timeout should NOT be used, for example, in an interactive application to allow the packet capture loop to ``poll'' for user input periodically, as there's no guarantee that a call reading packets will return after the timeout expires even if no packets have arrived.
        The packet buffer timeout is set with pcap_set_timeout().
     */
    config.packetBufferTimeoutMs = 100;

    // try to open device
    if (!dev->open(config))
        throw std::runtime_error("Cannot open interface");

    // set BPF filter if set by the user
    if (bpfFilter != "") {
        if (!dev->setFilter(bpfFilter))
            throw std::runtime_error("Cannot set BPF filter to interface");
        std::cout << "BPF: " << bpfFilter << std::endl;
    }

    printf("Starting packet capture on '%s'...\n", dev->getName());

    // register the on app close event to print summary stats on app termination
    devCookie dC = {&tcpReassembly, false};
    pcpp::ApplicationEventHandler::getInstance().onApplicationInterrupted(onApplicationInterrupted, &dC);

    // start capturing packets
    bool capturing = true;
    while (capturing) {
        auto result = dev->startCaptureBlockingMode(onLivePacketArrives, &dC, 2);
        switch (result) {
        case 0:
            // error
            capturing = false;
            break;
        case -1:
            // timeout expired, see if we should still capture. dC.second answers question "stopping?"
            capturing = !dC.second;
            break;
        case 1:
            // onpacketarrived told us to stop
            capturing = false;
            break;
        }
    }

    // stop capturing and close the live device
    dev->stopCapture();
    dev->close();

    // close all connections which are still opened
    tcpReassembly.getTcpReassembly()->closeAllConnections();
}

void getHostsFromIface(pcpp::PcapLiveDevice *dev)
{
    auto addrs = dev->getAddresses();
    for (auto &&i : addrs) {
        if (!i.addr) {
            continue;
        }
        if (i.addr->sa_family == AF_INET) {
            auto adrcvt = pcpp::sockaddr2in_addr(i.addr);
            if (!adrcvt) {
                std::cerr << "couldn't parse IPv4 address on device" << std::endl;
                continue;
            }
            auto nmcvt = pcpp::sockaddr2in_addr(i.netmask);
            if (!nmcvt) {
                std::cerr << "couldn't parse IPv4 netmask address on device" << std::endl;
                continue;
            }
            hostIPv4.emplace_back(pktvisor::IPv4subnet(pcpp::IPv4Address(adrcvt), pcpp::IPv4Address(nmcvt)));
        } else if (i.addr->sa_family == AF_INET6) {
            auto adrcvt = pcpp::sockaddr2in6_addr(i.addr);
            if (!adrcvt) {
                std::cerr << "couldn't parse IPv6 address on device" << std::endl;
                continue;
            }
            auto nmcvt = pcpp::sockaddr2in6_addr(i.netmask);
            if (!nmcvt) {
                std::cerr << "couldn't parse IPv4 netmask address on device" << std::endl;
                continue;
            }
            hostIPv6.emplace_back(pktvisor::IPv6subnet(pcpp::IPv6Address(adrcvt), pcpp::IPv6Address(nmcvt)));
        }
    }
}


void setupRoutes(httplib::Server &svr)
{

    svr.Get("/api/v1/metrics/app", [](const httplib::Request &req, httplib::Response &res) {
        std::string out;
        try {
            out = metricsManager->getAppMetrics();
            res.set_content(out, "text/json");
        } catch (const std::exception &e) {
            res.status = 500;
            res.set_content(e.what(), "text/plain");
        }
    });
    svr.Get("/api/v1/metrics/rates", [](const httplib::Request &req, httplib::Response &res) {
        std::string out;
        try {
            out = metricsManager->getInstantRates();
            res.set_content(out, "text/json");
        } catch (const std::exception &e) {
            res.status = 500;
            res.set_content(e.what(), "text/plain");
        }
    });
    svr.Get(R"(/api/v1/metrics/bucket/(\d+))", [](const httplib::Request &req, httplib::Response &res) {
        std::string out;
        try {
            uint64_t period(std::stol(req.matches[1]));
            out = metricsManager->getMetrics(period);
            res.set_content(out, "text/json");
        } catch (const std::exception &e) {
            res.status = 500;
            res.set_content(e.what(), "text/plain");
        }
    });
    svr.Get(R"(/api/v1/metrics/window/(\d+))", [](const httplib::Request &req, httplib::Response &res) {
        std::string out;
        try {
            uint64_t period(std::stol(req.matches[1]));
            out = metricsManager->getMetricsMerged(period);
            res.set_content(out, "text/json");
        } catch (const std::exception &e) {
            res.status = 500;
            res.set_content(e.what(), "text/plain");
        }
    });
}

void showHosts() {
    for (auto &i : hostIPv4) {
        std::cerr << "Using IPv4 subnet as HOST: " << i.first.toString() << "/" << i.second.toString() << std::endl;
    }
    for (auto &i : hostIPv6) {
        std::cerr << "Using IPv6 subnet as HOST: " << i.first.toString() << "/" << i.second.toString() << std::endl;
    }
}

int main(int argc, char *argv[])
{
    std::map<std::string, docopt::value> args = docopt::docopt(USAGE,
        {argv + 1, argv + argc},
        true,              // show help if requested
        PKTVISOR_VERSION); // version string

    std::string bpf;
    if (args["-b"]) {
        bpf = args["-b"].asString();
    }

    if (args["-H"]) {
        auto spec = args["-H"].asString();
        try {
            pktvisor::parseHostSpec(spec, hostIPv4, hostIPv6);
        } catch (const std::exception &e) {
            std::cerr << e.what() << std::endl;
            return -1;
        }
    }

    long periods{0};
    if (args["--periods"]) {
        periods = args["--periods"].asLong();
    }

    pktvisor::TcpDnsReassembly tcpDnsReassembly(onGotTcpDnsMessage);
    int result = 0;

    if ((args["TARGET"].asString().rfind(".pcap") != std::string::npos) || (args["TARGET"].asString().rfind(".cap") != std::string::npos)) {
        showHosts();
        try {
            // in pcap mode we simply output a single summary of stats
            metricsManager = std::make_unique<pktvisor::MetricsMgr>(args["--summary"].asBool());
            openPcap(args["TARGET"].asString(), tcpDnsReassembly, bpf);
            std::cout << metricsManager->getMetricsMerged(periods) << std::endl;
        } catch (const std::exception &e) {
            std::cerr << e.what() << std::endl;
            return -1;
        }
    } else {
        metricsManager = std::make_unique<pktvisor::MetricsMgr>(false, periods);
        pcpp::PcapLiveDevice *dev(nullptr);
        // extract pcap live device by interface name or IP address
        pcpp::IPv4Address interfaceIP4(args["TARGET"].asString());
        pcpp::IPv6Address interfaceIP6(args["TARGET"].asString());
        if (interfaceIP4.isValid() || interfaceIP6.isValid()) {
            if (interfaceIP4.isValid()) {
                dev = pcpp::PcapLiveDeviceList::getInstance().getPcapLiveDeviceByIp(interfaceIP4);
            } else {
                dev = pcpp::PcapLiveDeviceList::getInstance().getPcapLiveDeviceByIp(interfaceIP6);
            }
            if (dev == NULL) {
                std::cerr << "Couldn't find interface by provided IP: " << args["TARGET"].asString() << std::endl;
                return -1;
            }
        } else {
            dev = pcpp::PcapLiveDeviceList::getInstance().getPcapLiveDeviceByName(args["TARGET"].asString());
            if (dev == NULL) {
                std::cerr << "Couldn't find interface by provided name: " << args["TARGET"].asString() << std::endl;
                return -1;
            }
        }
        httplib::Server svr;
        setupRoutes(svr);
        auto port = args["-p"].asLong();
        std::thread httpThread([&svr, port] {
            svr.listen("localhost", port);
        });
        try {
            std::cout << "Interface " << dev->getName() << std::endl;
            getHostsFromIface(dev);
            showHosts();
            openIface(dev, tcpDnsReassembly, bpf);
        } catch (const std::exception &e) {
            std::cerr << e.what() << std::endl;
            result = -1;
        }
        svr.stop();
        httpThread.join();
    }

    return result;
}<|MERGE_RESOLUTION|>--- conflicted
+++ resolved
@@ -25,11 +25,7 @@
 static const char USAGE[] =
     R"(pktvisord.
     Usage:
-<<<<<<< HEAD
-      pktvisord [-b BPF] [-p PORT] [-H HOSTSPEC] [--periods P] [--geo-city FILE] [--geo-asn FILE] TARGET
-=======
-      pktvisord [-b BPF] [-p PORT] [-H HOSTSPEC] [--periods P] [--summary] TARGET
->>>>>>> 8ea0d0f6
+      pktvisord [-b BPF] [-p PORT] [-H HOSTSPEC] [--periods P] [--summary] [--geo-city FILE] [--geo-asn FILE] TARGET
       pktvisord (-h | --help)
       pktvisord --version
 
