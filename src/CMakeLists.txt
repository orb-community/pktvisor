
message(STATUS "visor-core")

find_package(Corrade REQUIRED PluginManager)

set_directory_properties(PROPERTIES CORRADE_USE_PEDANTIC_FLAGS ON)

add_library(visor-core
        AbstractPlugin.cpp
        InputModulePlugin.cpp
        HandlerModulePlugin.cpp
        GeoDB.cpp
        CoreServer.cpp
        CoreManagers.cpp
        Metrics.cpp
        Taps.cpp)
add_library(Visor::Core ALIAS visor-core)

target_include_directories(visor-core
        PRIVATE
        ${CMAKE_BINARY_DIR}/src # Visor::Core config.h
        INTERFACE
        $<BUILD_INTERFACE:${CMAKE_CURRENT_SOURCE_DIR}>
        )

target_link_libraries(visor-core
        PUBLIC
        datasketches
        rng
        timer
        maxminddb
        ${CONAN_LIBS_CORRADE}
        ${CONAN_LIBS_SPDLOG}
        ${CONAN_LIBS_FMT}
<<<<<<< HEAD
        ${CONAN_LIBS_YAML-CPP}
=======
        ${CONAN_LIBS_OPENSSL}
>>>>>>> 4e313f12
        ${VISOR_STATIC_PLUGINS}
        )

configure_file(visor_config.h.in visor_config.h @ONLY)

add_subdirectory(inputs)
add_subdirectory(handlers)

set(VISOR_STATIC_PLUGINS ${VISOR_STATIC_PLUGINS} PARENT_SCOPE)

## TEST SUITE
add_executable(unit-tests-vizor-core
        tests/main.cpp
        tests/test_sketches.cpp
        tests/test_metrics.cpp
        tests/test_geoip.cpp
        tests/test_taps.cpp
        )

target_include_directories(unit-tests-vizor-core
        PRIVATE ${CMAKE_CURRENT_SOURCE_DIR}
        )

target_link_libraries(unit-tests-vizor-core PRIVATE Visor::Core ${VISOR_STATIC_PLUGINS})

add_test(NAME unit-tests-vizor-core
        WORKING_DIRECTORY ${CMAKE_SOURCE_DIR}/src
        COMMAND unit-tests-vizor-core
        )<|MERGE_RESOLUTION|>--- conflicted
+++ resolved
@@ -32,11 +32,8 @@
         ${CONAN_LIBS_CORRADE}
         ${CONAN_LIBS_SPDLOG}
         ${CONAN_LIBS_FMT}
-<<<<<<< HEAD
         ${CONAN_LIBS_YAML-CPP}
-=======
         ${CONAN_LIBS_OPENSSL}
->>>>>>> 4e313f12
         ${VISOR_STATIC_PLUGINS}
         )
 
