--- conflicted
+++ resolved
@@ -46,7 +46,6 @@
 {
 public:
     typedef std::map<std::string, MetricGroupIntType> GroupDefType;
-<<<<<<< HEAD
 
 private:
     MetricGroupIntType _process_group(const GroupDefType &group_defs, const std::string &group)
@@ -61,8 +60,6 @@
         }
         return it->second;
     }
-=======
->>>>>>> 7f04f10c
 
 protected:
     std::unique_ptr<MetricsManagerClass> _metrics;
@@ -73,21 +70,13 @@
 
         if (config_exists("enable")) {
             for (const auto &group : config_get<StringList>("enable")) {
-<<<<<<< HEAD
                 _groups.set(_process_group(group_defs, group));
-=======
-                _groups.set(group_defs.at(group));
->>>>>>> 7f04f10c
             }
         }
 
         if (config_exists("disable")) {
             for (const auto &group : config_get<StringList>("disable")) {
-<<<<<<< HEAD
                 _groups.reset(_process_group(group_defs, group));
-=======
-                _groups.reset(group_defs.at(group));
->>>>>>> 7f04f10c
             }
         }
 
