/* This Source Code Form is subject to the terms of the Mozilla Public
 * License, v. 2.0. If a copy of the MPL was not distributed with this
 * file, You can obtain one at https://mozilla.org/MPL/2.0/. */

#pragma once

#define CPPHTTPLIB_OPENSSL_SUPPORT
#pragma GCC diagnostic push
#pragma GCC diagnostic ignored "-Wold-style-cast"
#include <httplib.h>
#pragma GCC diagnostic pop
#include <spdlog/spdlog.h>

namespace visor {

using namespace httplib;

struct HttpConfig {
    bool read_only{true};
    bool tls_enabled{false};
    std::string cert;
    std::string key;
};

class HttpServer
{
    HttpConfig _config;
    std::unique_ptr<httplib::Server> _svr;

public:
    HttpServer(const HttpConfig &config)
        : _config(config)
    {
        if (config.tls_enabled) {
            _svr = std::make_unique<httplib::SSLServer>(config.cert.c_str(), config.key.c_str());
            if (!_svr->is_valid()) {
                throw std::runtime_error("invalid TLS configuration");
            }
        } else {
            _svr = std::make_unique<httplib::Server>();
        }
    }

    void set_logger(Logger logger)
    {
        _svr->set_logger(std::move(logger));
    }

    bool bind_to_port(const char *host, int port, int socket_flags = 0)
    {
        return _svr->bind_to_port(host, port, socket_flags);
    }

    bool listen_after_bind()
    {
        return _svr->listen_after_bind();
    }

    void stop()
    {
        _svr->stop();
    }

    Server &Get(const char *pattern, Server::Handler handler)
    {
<<<<<<< HEAD
        spdlog::get("visor")->info("Registering GET {}", pattern);
        return httplib::Server::Get(pattern, handler);
=======
        spdlog::get("pktvisor")->info("Registering GET {}", pattern);
        return _svr->Get(pattern, handler);
>>>>>>> 4e313f12
    }
    Server &Post(const char *pattern, Server::Handler handler)
    {
        if (_config.read_only) {
            return *_svr;
        }
<<<<<<< HEAD
        spdlog::get("visor")->info("Registering POST {}", pattern);
        return httplib::Server::Post(pattern, handler);
=======
        spdlog::get("pktvisor")->info("Registering POST {}", pattern);
        return _svr->Post(pattern, handler);
>>>>>>> 4e313f12
    }
    Server &Put(const char *pattern, Server::Handler handler)
    {
        if (_config.read_only) {
            return *_svr;
        }
<<<<<<< HEAD
        spdlog::get("visor")->info("Registering PUT {}", pattern);
        return httplib::Server::Put(pattern, handler);
=======
        spdlog::get("pktvisor")->info("Registering PUT {}", pattern);
        return _svr->Put(pattern, handler);
>>>>>>> 4e313f12
    }
    Server &Delete(const char *pattern, Server::Handler handler)
    {
        if (_config.read_only) {
            return *_svr;
        }
<<<<<<< HEAD
        spdlog::get("visor")->info("Registering DELETE {}", pattern);
        return httplib::Server::Delete(pattern, handler);
=======
        spdlog::get("pktvisor")->info("Registering DELETE {}", pattern);
        return _svr->Delete(pattern, handler);
>>>>>>> 4e313f12
    }
};
}<|MERGE_RESOLUTION|>--- conflicted
+++ resolved
@@ -63,52 +63,32 @@
 
     Server &Get(const char *pattern, Server::Handler handler)
     {
-<<<<<<< HEAD
         spdlog::get("visor")->info("Registering GET {}", pattern);
-        return httplib::Server::Get(pattern, handler);
-=======
-        spdlog::get("pktvisor")->info("Registering GET {}", pattern);
         return _svr->Get(pattern, handler);
->>>>>>> 4e313f12
     }
     Server &Post(const char *pattern, Server::Handler handler)
     {
         if (_config.read_only) {
             return *_svr;
         }
-<<<<<<< HEAD
         spdlog::get("visor")->info("Registering POST {}", pattern);
-        return httplib::Server::Post(pattern, handler);
-=======
-        spdlog::get("pktvisor")->info("Registering POST {}", pattern);
         return _svr->Post(pattern, handler);
->>>>>>> 4e313f12
     }
     Server &Put(const char *pattern, Server::Handler handler)
     {
         if (_config.read_only) {
             return *_svr;
         }
-<<<<<<< HEAD
         spdlog::get("visor")->info("Registering PUT {}", pattern);
-        return httplib::Server::Put(pattern, handler);
-=======
-        spdlog::get("pktvisor")->info("Registering PUT {}", pattern);
         return _svr->Put(pattern, handler);
->>>>>>> 4e313f12
     }
     Server &Delete(const char *pattern, Server::Handler handler)
     {
         if (_config.read_only) {
             return *_svr;
         }
-<<<<<<< HEAD
         spdlog::get("visor")->info("Registering DELETE {}", pattern);
-        return httplib::Server::Delete(pattern, handler);
-=======
-        spdlog::get("pktvisor")->info("Registering DELETE {}", pattern);
         return _svr->Delete(pattern, handler);
->>>>>>> 4e313f12
     }
 };
 }